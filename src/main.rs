--- conflicted
+++ resolved
@@ -63,11 +63,6 @@
                         .long("http-server-bind-addr")
                         .takes_value(true)
                         .default_value("0.0.0.0:3000"),
-<<<<<<< HEAD
-                ).arg(data_dir_arg()),
-        ).subcommand(SubCommand::with_name("stop").arg(rpc_addr_arg().required(true)))
-        .subcommand(SubCommand::with_name("take-snapshot").arg(rpc_addr_arg().required(true)))
-=======
                 )
                 .arg(
                     Arg::with_name("RPC_CONNECT_TIMEOUT_MILLIS")
@@ -84,23 +79,8 @@
                 .arg(data_dir_arg())
                 .arg(put_content_timeout_arg()),
         )
-        .subcommand(
-            SubCommand::with_name("stop").arg(
-                Arg::with_name("RPC_ADDR")
-                    .long("rpc-addr")
-                    .takes_value(true)
-                    .default_value("127.0.0.1:14278"),
-            ),
-        )
-        .subcommand(
-            SubCommand::with_name("take-snapshot").arg(
-                Arg::with_name("RPC_ADDR")
-                    .long("rpc-addr")
-                    .takes_value(true)
-                    .default_value("127.0.0.1:14278"),
-            ),
-        )
->>>>>>> 4b9ca1e9
+        .subcommand(SubCommand::with_name("stop").arg(rpc_addr_arg().required(true)))
+        .subcommand(SubCommand::with_name("take-snapshot").arg(rpc_addr_arg().required(true)))
         .arg(
             Arg::with_name("LOGLEVEL")
                 .short("l")
@@ -292,21 +272,20 @@
         .takes_value(true)
 }
 
-<<<<<<< HEAD
 fn rpc_addr_arg<'a, 'b>() -> Arg<'a, 'b> {
     Arg::with_name("RPC_ADDR")
         .long("rpc-addr")
         .help("Sets the address of the RPC server(e.g. --rpc-addr 127.0.0.1:14279)")
         .takes_value(true)
         .default_value("127.0.0.1:14278")
-=======
+}
+
 fn put_content_timeout_arg<'a, 'b>() -> Arg<'a, 'b> {
     Arg::with_name("PUT_CONTENT_TIMEOUT")
         .help("Sets timeout in seconds on putting a content.")
         .long("put-content-timeout")
         .takes_value(true)
         .default_value("60")
->>>>>>> 4b9ca1e9
 }
 
 fn get_data_dir(matches: &ArgMatches) -> String {
