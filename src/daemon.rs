--- conflicted
+++ resolved
@@ -401,15 +401,6 @@
 
     info!(logger, "The frugalos server has taken snapshot");
     Ok(())
-<<<<<<< HEAD
-}
-
-fn rpc_write_timeout() -> Duration {
-    if let Some(x) = option_env!("FRUGALOS_RPC_WRITE_TIMEOUT_SEC").and_then(|s| s.parse().ok()) {
-        Duration::from_secs(x)
-    } else {
-        Duration::from_secs(5)
-    }
 }
 
 /// Repairs objects by the given `ObjectId`s.
@@ -445,6 +436,4 @@
         "The FrugalOS server has repaired the given ObjectIds."
     );
     Ok(())
-=======
->>>>>>> 4b9ca1e9
 }