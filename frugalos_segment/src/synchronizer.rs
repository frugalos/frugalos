use cannyls;
use cannyls::deadline::Deadline;
use cannyls::device::DeviceHandle;
use cannyls::lump::LumpHeader;
use fibers::time::timer::{self, Timeout};
use frugalos_mds::Event;
use frugalos_raft::NodeId;
use futures::{Async, Future, Poll};
use libfrugalos::entity::object::ObjectVersion;
use prometrics::metrics::{Counter, Histogram, MetricBuilder};
use slog::Logger;
use std::cmp::{self, Reverse};
use std::collections::{BTreeSet, BinaryHeap};
use std::time::{Duration, Instant, SystemTime};

use client::storage::{GetFragment, MaybeFragment, StorageClient};
use config;
use full_sync::FullSync;
use util::Phase3;
use Error;

const MAX_TIMEOUT_SECONDS: u64 = 60;
const DELETE_CONCURRENCY: usize = 16;

type BoxFuture<T> = Box<Future<Item = T, Error = Error> + Send + 'static>;

// TODO: 起動直後の確認は`device.list()`の結果を使った方が効率的
pub struct Synchronizer {
    logger: Logger,
    node_id: NodeId,
    device: DeviceHandle,
    client: StorageClient,
    task: Task,
    todo: BinaryHeap<Reverse<TodoItem>>,
    repair_candidates: BTreeSet<ObjectVersion>,
    repair_enabled: bool,
    enqueued_repair: Counter,
    enqueued_delete: Counter,
    dequeued_repair: Counter,
    dequeued_delete: Counter,
<<<<<<< HEAD
    full_sync: Option<FullSync>,
=======
    repairs_success_total: Counter,
    repairs_failure_total: Counter,
    repairs_durations_seconds: Histogram,
>>>>>>> 22999875
}
impl Synchronizer {
    pub fn new(
        logger: Logger,
        node_id: NodeId,
        device: DeviceHandle,
        client: StorageClient,
        repair_enabled: bool,
    ) -> Self {
        let metric_builder = MetricBuilder::new()
            .namespace("frugalos")
            .subsystem("synchronizer")
            .label("node", &node_id.to_string())
            .clone();
        Synchronizer {
            logger,
            node_id,
            device,
            client,
            task: Task::Idle,
            todo: BinaryHeap::new(),
            repair_candidates: BTreeSet::new(),
            repair_enabled,
            enqueued_repair: metric_builder
                .counter("enqueued_items")
                .label("type", "repair")
                .finish()
                .expect("metric should be well-formed"),
            enqueued_delete: metric_builder
                .counter("enqueued_items")
                .label("type", "delete")
                .finish()
                .expect("metric should be well-formed"),
            dequeued_repair: metric_builder
                .counter("dequeued_items")
                .label("type", "repair")
                .finish()
                .expect("metric should be well-formed"),
            dequeued_delete: metric_builder
                .counter("dequeued_items")
                .label("type", "delete")
                .finish()
<<<<<<< HEAD
                .unwrap(),
            full_sync: None,
=======
                .expect("metric should be well-formed"),
            repairs_success_total: metric_builder
                .counter("repairs_success_total")
                .label("type", "repair")
                .finish()
                .expect("metric should be well-formed"),
            repairs_failure_total: metric_builder
                .counter("repairs_failure_total")
                .label("type", "repair")
                .finish()
                .expect("metric should be well-formed"),
            repairs_durations_seconds: metric_builder
                .histogram("repairs_durations_seconds")
                .bucket(0.001)
                .bucket(0.005)
                .bucket(0.01)
                .bucket(0.05)
                .bucket(0.1)
                .bucket(0.5)
                .bucket(1.0)
                .bucket(5.0)
                .bucket(10.0)
                .label("type", "repair")
                .finish()
                .expect("metric should be well-formed"),
>>>>>>> 22999875
        }
    }
    pub fn handle_event(&mut self, event: &Event) {
        debug!(
            self.logger,
            "New event: {:?} (metadata={}, todo.len={})",
            event,
            self.client.is_metadata(),
            self.todo.len()
        );
        if !self.client.is_metadata() {
            match *event {
                Event::Putted { version, .. } => {
                    self.enqueued_repair.increment();
                    if self.repair_enabled {
                        self.repair_candidates.insert(version);
                    }
                }
                Event::Deleted { version } => {
                    self.repair_candidates.remove(&version);
                    if let Some(mut head) = self.todo.peek_mut() {
                        if let TodoItem::DeleteContent { ref mut versions } = head.0 {
                            if versions.len() < DELETE_CONCURRENCY {
                                versions.push(version);
                                return;
                            }
                        }
                    }
                    self.enqueued_delete.increment();
                }
                // Because pushing FullSync into the task queue causes difficulty in implementation,
                // we decided not to push this task to the task priority queue and handle it manually.
                Event::FullSync {
                    ref machine,
                    next_commit,
                } => {
                    // If FullSync is not being processed now, this event lets the synchronizer to handle one.
                    if self.full_sync.is_none() && self.repair_enabled {
                        self.full_sync = Some(FullSync::new(
                            &self.logger,
                            self.node_id,
                            &self.device,
                            machine.clone(),
                            ObjectVersion(next_commit.as_u64()),
                        ));
                    }
                }
            }
            if let Event::FullSync { .. } = &event {
            } else {
                self.todo.push(Reverse(TodoItem::new(&event)));
            }
        }
    }
    fn next_todo_item(&mut self) -> Option<TodoItem> {
        let item = loop {
            if let Some(item) = self.todo.pop() {
                if let TodoItem::RepairContent { version, .. } = item.0 {
                    if !self.repair_candidates.contains(&version) {
                        // 既に削除済み
                        self.dequeued_repair.increment();
                        continue;
                    }
                }
                break item.0;
            } else {
                return None;
            }
        };
        if let Some(duration) = item.wait_time() {
            // NOTE: `assert_eq!(self.task, Task::Idel)`

            let duration = cmp::min(duration, Duration::from_secs(MAX_TIMEOUT_SECONDS));
            self.task = Task::Wait(timer::timeout(duration));
            self.todo.push(Reverse(item));

            // NOTE:
            // 同期処理が少し遅れても全体としては大きな影響はないので、
            // 一度Wait状態に入った後に、開始時間がより近いアイテムが入って来たとしても、
            // 古いTimeoutをキャンセルしたりはしない.
            //
            // 仮に`put_content_timeout`が極端に長いイベントが発生したとしても、
            // `MAX_TIMEOUT_SECONDS`以上に後続のTODOの処理が(Waitによって)遅延することはない.
            None
        } else {
            if self.todo.capacity() > 32 && self.todo.len() < self.todo.capacity() / 2 {
                self.todo.shrink_to_fit();
            }
            if let TodoItem::RepairContent { version, .. } = item {
                self.repair_candidates.remove(&version);
            }
            Some(item)
        }
    }
}
impl Future for Synchronizer {
    type Item = ();
    type Error = Error;
    fn poll(&mut self) -> Poll<Self::Item, Self::Error> {
        while let Async::Ready(Some(())) = self.full_sync.poll().unwrap_or_else(|e| {
            warn!(self.logger, "Task failure: {}", e);
            Async::Ready(Some(()))
        }) {
            // Full sync is done. Clearing the full_sync field.
            self.full_sync = None;
        }

        while let Async::Ready(()) = self.task.poll().unwrap_or_else(|e| {
            // 同期処理のエラーは致命的ではないので、ログを出すだけに留める
            warn!(self.logger, "Task failure: {}", e);
            Async::Ready(())
        }) {
            self.task = Task::Idle;
            if let Some(item) = self.next_todo_item() {
                match item {
                    TodoItem::DeleteContent { versions } => {
                        self.dequeued_delete.increment();
                        self.task = Task::Delete(DeleteContent::new(self, versions));
                    }
                    TodoItem::RepairContent { version, .. } => {
                        self.dequeued_repair.increment();
                        self.task = Task::Repair(RepairContent::new(self, version));
                    }
                }
            } else if let Task::Idle = self.task {
                break;
            }
        }
        Ok(Async::NotReady)
    }
}

#[derive(Debug, PartialOrd, Ord, PartialEq, Eq)]
enum TodoItem {
    RepairContent {
        start_time: SystemTime,
        version: ObjectVersion,
    },
    DeleteContent {
        versions: Vec<ObjectVersion>,
    },
}
impl TodoItem {
    pub fn new(event: &Event) -> Self {
        match *event {
            Event::Deleted { version } => TodoItem::DeleteContent {
                versions: vec![version],
            },
            Event::Putted {
                version,
                put_content_timeout,
            } => {
                let start_time = SystemTime::now() + Duration::from_secs(put_content_timeout.0);
                TodoItem::RepairContent {
                    start_time,
                    version,
                }
            }
            Event::FullSync { .. } => unreachable!(),
        }
    }
    pub fn wait_time(&self) -> Option<Duration> {
        match *self {
            TodoItem::DeleteContent { .. } => None,
            TodoItem::RepairContent { start_time, .. } => {
                start_time.duration_since(SystemTime::now()).ok()
            }
        }
    }
}

#[allow(clippy::large_enum_variant)]
enum Task {
    Idle,
    Wait(Timeout),
    Delete(DeleteContent),
    Repair(RepairContent),
}
impl Future for Task {
    type Item = ();
    type Error = Error;
    fn poll(&mut self) -> Poll<Self::Item, Self::Error> {
        match *self {
            Task::Idle => Ok(Async::Ready(())),
            Task::Wait(ref mut f) => track!(f.poll().map_err(Error::from)),
            Task::Delete(ref mut f) => track!(f.poll()),
            Task::Repair(ref mut f) => track!(f.poll()),
        }
    }
}

// #[derive(Debug)]
struct DeleteContent {
    futures: Vec<BoxFuture<bool>>,
}
impl DeleteContent {
    pub fn new(synchronizer: &Synchronizer, versions: Vec<ObjectVersion>) -> Self {
        Self::new_with_arguments(
            &synchronizer.logger,
            synchronizer.node_id,
            &synchronizer.device,
            versions,
        )
    }
    pub fn new_with_arguments(
        logger: &Logger,
        node_id: NodeId,
        device: &DeviceHandle,
        versions: Vec<ObjectVersion>,
    ) -> Self {
        debug!(logger, "Starts deleting contents: versions={:?}", versions);

        let futures = versions
            .into_iter()
            .map(move |v| {
                let lump_id = config::make_lump_id(&node_id, v);
                let future = device
                    .request()
                    .deadline(Deadline::Infinity)
                    .delete(lump_id);
                into_box_future(future)
            })
            .collect();
        DeleteContent { futures }
    }
}
impl Future for DeleteContent {
    type Item = ();
    type Error = Error;
    fn poll(&mut self) -> Poll<Self::Item, Self::Error> {
        let mut i = 0;
        while i < self.futures.len() {
            // NOTE: 一つ失敗しても全てを失敗扱いにする必要はない
            if let Async::Ready(_) = track!(self.futures[i].poll().map_err(Error::from))? {
                self.futures.swap_remove(i);
            } else {
                i += 1;
            }
        }
        if self.futures.is_empty() {
            Ok(Async::Ready(()))
        } else {
            Ok(Async::NotReady)
        }
    }
}

fn into_box_future<F>(future: F) -> BoxFuture<F::Item>
where
    F: Future<Error = cannyls::Error> + Send + 'static,
{
    Box::new(future.map_err(Error::from))
}

// NOTE
// ====
//
// 以下の処理を行う:
// 1. `version`に対応するオブジェクトの中身が存在するかチェック
// 2. 存在しないなら復元を試みる (以下は一番複雑なdispersedの場合のみの処理を記述)
// 2-1. 一つ前のクラスタ構成での対応するノードからセグメントを移動する (クラスタ構成変更時; 未実装)
//      => 移動が完了したら、古いノードのセグメントは削除する
// 2-2. それが無理なら、クラスタ内の他のノードからセグメント群を集めて復元する
//
// なおバケツの種別が`metadata`の場合には、復元は不要.
// `replicated`の場合には、クラスタ内の任意の一つのノードからコピーすれば良い
// (クラスタ構成変更によって、完全にノード構成が変わった場合にだけ注意が必要).
struct RepairContent {
    logger: Logger,
    node_id: NodeId,
    version: ObjectVersion,
    client: StorageClient,
    device: DeviceHandle,
    started_at: Instant,
    repairs_success_total: Counter,
    repairs_failure_total: Counter,
    repairs_durations_seconds: Histogram,
    phase: Phase3<BoxFuture<Option<LumpHeader>>, GetFragment, BoxFuture<bool>>,
}
impl RepairContent {
    pub fn new(synchronizer: &Synchronizer, version: ObjectVersion) -> Self {
        let logger = synchronizer.logger.clone();
        let device = synchronizer.device.clone();
        let node_id = synchronizer.node_id;
        let lump_id = config::make_lump_id(&node_id, version);
        let started_at = Instant::now();
        let repairs_success_total = synchronizer.repairs_success_total.clone();
        let repairs_failure_total = synchronizer.repairs_failure_total.clone();
        let repairs_durations_seconds = synchronizer.repairs_durations_seconds.clone();
        debug!(
            logger,
            "Starts checking content: version={:?}, lump_id={:?}", version, lump_id
        );
        let phase = Phase3::A(into_box_future(
            device.request().deadline(Deadline::Infinity).head(lump_id),
        ));
        RepairContent {
            logger,
            node_id,
            version,
            client: synchronizer.client.clone(),
            device,
            started_at,
            repairs_success_total,
            repairs_failure_total,
            repairs_durations_seconds,
            phase,
        }
    }
}
impl Future for RepairContent {
    type Item = ();
    type Error = Error;
    fn poll(&mut self) -> Poll<Self::Item, Self::Error> {
        while let Async::Ready(phase) = track!(self.phase.poll().map_err(|e| {
            self.repairs_failure_total.increment();
            e
        }))? {
            let next = match phase {
                Phase3::A(Some(_)) => {
                    debug!(self.logger, "The object {:?} already exists", self.version);
                    self.repairs_failure_total.increment();
                    return Ok(Async::Ready(()));
                }
                Phase3::A(None) => {
                    debug!(
                        self.logger,
                        "The object {:?} does not exist (try repairing)", self.version
                    );

                    let future = self.client.clone().get_fragment(self.node_id, self.version);
                    Phase3::B(future)
                }
                Phase3::B(MaybeFragment::NotParticipant) => {
                    debug!(
                        self.logger,
                        "The object {:?} should not be stored on this node: node_id={:?}",
                        self.version,
                        self.node_id
                    );
                    self.repairs_failure_total.increment();
                    return Ok(Async::Ready(()));
                }
                Phase3::B(MaybeFragment::Fragment(mut content)) => {
                    ::client::storage::append_checksum(&mut content); // TODO

                    let lump_id = config::make_lump_id(&self.node_id, self.version);
                    debug!(
                        self.logger,
                        "Puts repaired content: version={:?}, lump_id={:?}, content_size={}",
                        self.version,
                        lump_id,
                        content.len()
                    );

                    let data = track!(self.device.allocate_lump_data_with_bytes(&content))
                        .expect("TODO: error handling");
                    let future = self
                        .device
                        .request()
                        .deadline(Deadline::Infinity)
                        .put(lump_id, data);
                    Phase3::C(into_box_future(future))
                }
                Phase3::C(_) => {
                    debug!(
                        self.logger,
                        "Completed repairing content: {:?}", self.version
                    );
                    self.repairs_success_total.increment();
                    let elapsed =
                        prometrics::timestamp::duration_to_seconds(self.started_at.elapsed());
                    self.repairs_durations_seconds.observe(elapsed);
                    return Ok(Async::Ready(()));
                }
            };
            self.phase = next;
        }
        Ok(Async::NotReady)
    }
}<|MERGE_RESOLUTION|>--- conflicted
+++ resolved
@@ -38,13 +38,10 @@
     enqueued_delete: Counter,
     dequeued_repair: Counter,
     dequeued_delete: Counter,
-<<<<<<< HEAD
-    full_sync: Option<FullSync>,
-=======
     repairs_success_total: Counter,
     repairs_failure_total: Counter,
     repairs_durations_seconds: Histogram,
->>>>>>> 22999875
+    full_sync: Option<FullSync>,
 }
 impl Synchronizer {
     pub fn new(
@@ -87,10 +84,6 @@
                 .counter("dequeued_items")
                 .label("type", "delete")
                 .finish()
-<<<<<<< HEAD
-                .unwrap(),
-            full_sync: None,
-=======
                 .expect("metric should be well-formed"),
             repairs_success_total: metric_builder
                 .counter("repairs_success_total")
@@ -116,7 +109,7 @@
                 .label("type", "repair")
                 .finish()
                 .expect("metric should be well-formed"),
->>>>>>> 22999875
+            full_sync: None,
         }
     }
     pub fn handle_event(&mut self, event: &Event) {
